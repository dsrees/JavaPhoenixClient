/*
 * Copyright (c) 2019 Daniel Rees <daniel.rees18@gmail.com>
 *
 * Permission is hereby granted, free of charge, to any person obtaining a copy
 * of this software and associated documentation files (the "Software"), to deal
 * in the Software without restriction, including without limitation the rights
 * to use, copy, modify, merge, publish, distribute, sublicense, and/or sell
 * copies of the Software, and to permit persons to whom the Software is
 * furnished to do so, subject to the following conditions:
 *
 * The above copyright notice and this permission notice shall be included in
 * all copies or substantial portions of the Software.
 *
 * THE SOFTWARE IS PROVIDED "AS IS", WITHOUT WARRANTY OF ANY KIND, EXPRESS OR
 * IMPLIED, INCLUDING BUT NOT LIMITED TO THE WARRANTIES OF MERCHANTABILITY,
 * FITNESS FOR A PARTICULAR PURPOSE AND NONINFRINGEMENT. IN NO EVENT SHALL THE
 * AUTHORS OR COPYRIGHT HOLDERS BE LIABLE FOR ANY CLAIM, DAMAGES OR OTHER
 * LIABILITY, WHETHER IN AN ACTION OF CONTRACT, TORT OR OTHERWISE, ARISING FROM,
 * OUT OF OR IN CONNECTION WITH THE SOFTWARE OR THE USE OR OTHER DEALINGS IN
 * THE SOFTWARE.
 */

package org.phoenixframework

import okhttp3.OkHttpClient
import okhttp3.Request
import okhttp3.Response
import okhttp3.WebSocket
import okhttp3.WebSocketListener
import java.io.EOFException
import java.net.ConnectException
import java.net.SocketException
import java.net.URL

/**
 * Interface that defines different types of Transport layers. A default {@link WebSocketTransport}
 * is provided which uses an OkHttp WebSocket to transport data between your Phoenix server.
 *
 * Future support may be added to provide your own custom Transport, such as a LongPoll
 */
interface Transport {

  /** Available ReadyStates of a {@link Transport}. */
  enum class ReadyState {

    /** The Transport is connecting to the server  */
    CONNECTING,

    /** The Transport is connected and open */
    OPEN,

    /** The Transport is closing */
    CLOSING,

    /** The Transport is closed */
    CLOSED
  }

  /** The state of the Transport. See {@link ReadyState} */
  val readyState: ReadyState

  /** Called when the Transport opens */
  var onOpen: (() -> Unit)?
  /** Called when the Transport receives an error */
  var onError: ((Throwable, Response?) -> Unit)?
  /** Called each time the Transport receives a message */
  var onMessage: ((String) -> Unit)?
  /** Called when the Transport closes */
  var onClose: ((Int) -> Unit)?

  /** Connect to the server */
  fun connect()

  /**
   * Disconnect from the Server
   *
   * @param code Status code as defined by <a
   * href="http://tools.ietf.org/html/rfc6455#section-7.4">Section 7.4 of RFC 6455</a>.
   * @param reason Reason for shutting down or {@code null}.
   */
  fun disconnect(code: Int, reason: String? = null)

  /**
   * Sends text to the Server
   */
  fun send(data: String)
}

/**
 * A WebSocket implementation of a Transport that uses a WebSocket to facilitate sending
 * and receiving data.
 *
 * @param url: URL to connect to
 * @param okHttpClient: Custom client that can be pre-configured before connecting
 */
class WebSocketTransport(
  private val url: URL,
  private val okHttpClient: OkHttpClient
) :
    WebSocketListener(),
    Transport {

  internal var connection: WebSocket? = null

  override var readyState: Transport.ReadyState = Transport.ReadyState.CLOSED
  override var onOpen: (() -> Unit)? = null
  override var onError: ((Throwable, Response?) -> Unit)? = null
  override var onMessage: ((String) -> Unit)? = null
  override var onClose: ((Int) -> Unit)? = null

  override fun connect() {
    this.readyState = Transport.ReadyState.CONNECTING
    val request = Request.Builder().url(url).build()
    connection = okHttpClient.newWebSocket(request, this)
  }

  override fun disconnect(code: Int, reason: String?) {
    connection?.close(code, reason)
    connection = null
  }

  override fun send(data: String) {
    connection?.send(data)
  }

  //------------------------------------------------------------------------------
  // WebSocket Listener
  //------------------------------------------------------------------------------
  override fun onOpen(webSocket: WebSocket, response: Response) {
    this.readyState = Transport.ReadyState.OPEN
    this.onOpen?.invoke()
  }

  override fun onFailure(webSocket: WebSocket, t: Throwable, response: Response?) {
    this.readyState = Transport.ReadyState.CLOSED
    this.onError?.invoke(t, response)

<<<<<<< HEAD
    // Do not attempt to recover if the initial connection was refused
    if (t is ConnectException) return

=======
>>>>>>> 2733ed59
    // Check if the socket was closed for some recoverable reason
    if (t is SocketException) {
      this.onClosed(webSocket, WS_CLOSE_SOCKET_EXCEPTION, "Socket Exception")
    } else if (t is EOFException) {
      this.onClosed(webSocket, WS_CLOSE_EOF_EXCEPTION, "EOF Exception")
    }
  }

  override fun onClosing(webSocket: WebSocket, code: Int, reason: String) {
    this.readyState = Transport.ReadyState.CLOSING
  }

  override fun onMessage(webSocket: WebSocket, text: String) {
    this.onMessage?.invoke(text)
  }

  override fun onClosed(webSocket: WebSocket, code: Int, reason: String) {
    this.readyState = Transport.ReadyState.CLOSED
    this.onClose?.invoke(code)
  }
}<|MERGE_RESOLUTION|>--- conflicted
+++ resolved
@@ -135,12 +135,7 @@
     this.readyState = Transport.ReadyState.CLOSED
     this.onError?.invoke(t, response)
 
-<<<<<<< HEAD
-    // Do not attempt to recover if the initial connection was refused
-    if (t is ConnectException) return
 
-=======
->>>>>>> 2733ed59
     // Check if the socket was closed for some recoverable reason
     if (t is SocketException) {
       this.onClosed(webSocket, WS_CLOSE_SOCKET_EXCEPTION, "Socket Exception")
