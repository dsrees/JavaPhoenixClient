--- conflicted
+++ resolved
@@ -126,9 +126,6 @@
         assertThat(aCalled).isFalse()
         assertThat(bCalled).isTrue()
     }
-<<<<<<< HEAD
-}
-=======
 
     @Test
     fun `Issue 22`() {
@@ -152,5 +149,4 @@
 
         CompletableFuture.allOf(f1, f3).get(10, TimeUnit.SECONDS)
     }
-}
->>>>>>> e7db7fa5
+}